import {IConfigService} from "./AfipServices";
import {debug, parseXml, LOG, writeFile, readFile, signMessage} from "./util";
import * as Promise from "bluebird"
import moment = require("moment");
import * as soap from "soap";
import {WsServicesNames} from "./SoapMethods";
import NTPClient from "ntpclient";



interface IPromiseReadFile {
    [path: string]: Promise<string>;
}

type SoapServiceAlias = {
    [K in WsServicesNames]?: WsServicesNames;
}

export interface ICredential {
    tokens: {
        token: string;
        sign: string;
    }
    created: string;
    service: WsServicesNames;
}

type ICredentialsCache = {
    [K in WsServicesNames]?: ICredential
}


export class AfipHelper {
    private promiseFiles: IPromiseReadFile = {};
    private tokensAliasServices: SoapServiceAlias = {
        'wsfev1': 'wsfe'
    };

    private urls = {
        homo: {
            service: 'https://wswhomo.afip.gov.ar/{name}/service.asmx?wsdl',
            login: 'https://wsaahomo.afip.gov.ar/ws/services/LoginCms?wsdl'
        },
        prod: {
            service: 'https://servicios1.afip.gov.ar/{name}/service.asmx?WSDL',
            login: 'https://wsaa.afip.gov.ar/ws/services/LoginCms?wsdl'
        },
    };

    constructor(private config: IConfigService) {

    }

    execMethod(service: WsServicesNames, method: string, params: any) {
        debug(LOG.INFO, 'execMethod name', method);
        debug(LOG.INFO, 'execMethod params', params);
        return this.getTokens(service).then(tokens => {
            params['Auth'] = {...params['Auth'], ...{Token: tokens.tokens.token, Sign: tokens.tokens.sign}};
            params = {...params, ...params['params']};
            return Promise.all([this.getSoapClient(service), Promise.resolve(params)]);
        }).then(([client, params]) => {
            const call = client[method + 'Async'];
            return call(params).then(([result, rawResponse]: [any, any]) => {
                debug(LOG.DEBUG, 'execMethod rawResponse', rawResponse);
                const methodResponse = result[method + 'Result'];
                this.throwResponseError(methodResponse);
                return methodResponse;
            });
        })
    }

    getTokens(service: WsServicesNames) {
        return this.retrieveTokens(this.tokensAliasServices[service] || service);
    }


    private getAfipEnvironment(): 'homo' | 'prod' {
        return this.config.homo ? 'homo' : 'prod';
    }

    private getSoapClient(serviceName: WsServicesNames): any {
        const urls = this.urls[this.getAfipEnvironment()];
        const type = serviceName === 'login' ? 'login' : 'service';
<<<<<<< HEAD
        const url = urls[type].replace('{name}', encodeURIComponent(serviceName));
        return soap.createClientAsync(url)
=======
        const url = urls[type].replace('{name}', encodeURIComponent(serviceName))
        return soap.createClientAsync(url, {
            namespaceArrayElements: false
        });
>>>>>>> 586b1557
    }

    private retrieveTokens(service: WsServicesNames) {
        return this.getTokensFromCache(service).then((val) => {
            if (val) {
                debug(LOG.INFO, 'Read config from cache');
                return val;
            }
            return this.getTokensFromNetwork(service).then(tokens => {
                debug(LOG.DEBUG, 'Tokens from network:', tokens);
                if (tokens) {
                    this.saveCredentialsCache(service, tokens);
                }
                return tokens;
            })
        })
    }


    private getTokensFromNetwork(service: WsServicesNames) {
        return Promise.all([
            this.signService(service),
            this.getSoapClient('login')
        ]).then(([signedData, client]) => {
            debug(LOG.INFO, 'Asking tokens from network');
            return client.loginCmsAsync({in0: signedData}).then((result: [any]) => {
                return result[0].loginCmsReturn;
            }).then((loginCmsReturn: string) => {
                return parseXml(loginCmsReturn).then((res: any) => ({
                    created: moment().format(),
                    tokens: res.loginTicketResponse.credentials,
                    service: service
                }))
            })
        })
    }

    private saveCredentialsCache(service: WsServicesNames, credential: ICredential) {
        this.getCredentialsCacheAll(this.config.cacheTokensPath).then((cache: ICredentialsCache) => {
            cache[service] = credential;
            return cache;
        }).then((cache: ICredentialsCache) => {
            debug(LOG.INFO, 'Write config to cache');
            return writeFile(this.config.cacheTokensPath, JSON.stringify(cache))
        })
    }

    private getCredentialsCacheAll(path: string) {
        return new Promise<ICredentialsCache>((resolve) => {
            readFile(path).then(raw => {
                const r: ICredentialsCache = JSON.parse(raw.toString());
                return resolve(r);
            }).catch((reason) => {
                if (reason.code === 'ENOENT') {
                    debug(LOG.WARN, 'Cache file does not exists.');
                } else {
                    debug(LOG.ERROR, 'Fail to read cache file: ', reason);
                }
                resolve({});
            })
        })
    }

    private getTokensFromCache(service: WsServicesNames) {
        return this.getCredentialsCacheAll(this.config.cacheTokensPath).then(cache => {
            if (cache[service] && !this.isExpired(cache[service]!.created)) {
                return cache[service];
            }
        })
    }

    private isExpired(expireStr: string) {
        const now = moment(new Date());
        const expire = moment(expireStr);
        const duration = moment.duration(now.diff(expire));
        return duration.asHours() > this.config.tokensExpireInHours;
    }

    private throwResponseError(response: any) {
        if (!response.Errors) {
            return;
        }
        if (!response.Errors.Err) {
            return;
        }
        const resErr = response.Errors.Err[0];
        const err: any = new Error(resErr.Msg);
        err.name = 'AfipResponseError';
        err.code = resErr.Code;
        throw err;
    }

    private signService(service: string) {
        return Promise.all([
            this.getNetworkHour(),
            this.readKeys()
        ]).then(([date, [cert, privateKey]]: [Date, [string, string]]) => {
            return signMessage(this.getLoginXml(service, date), cert, privateKey);
        });

    }


    private getNetworkHour() {
        return new NTPClient("time.afip.gov.ar", 123)
            .getNetworkTime();
    }

    private getLoginXml(service: string, networkTime: Date): string {
        const expire = moment(networkTime).add(this.config.tokensExpireInHours, 'hours');
        const formatDate = (date: Date | moment.Moment) => moment(date).format().replace('-03:00', '');
        const xml = `
            <?xml version="1.0" encoding="UTF-8" ?>
            <loginTicketRequest version="1.0">
            <header>
            <uniqueId>${moment().format('X')}</uniqueId>
            <generationTime>${formatDate(networkTime)}</generationTime>
            <expirationTime>${formatDate(expire)}</expirationTime>
            </header>
            <service>${service}</service>
            </loginTicketRequest>
            `;
        return xml.trim();
    }

    private readKeys() {
        return Promise.all([
            this.readFile(this.config.certPath),
            this.readFile(this.config.privateKeyPath),
        ])
    }

    private readFile(path: string) {
        if (this.promiseFiles[path]) {
            return this.promiseFiles[path];
        }
        return readFile(path).then(buffer => buffer.toString('utf8'));
    }
}<|MERGE_RESOLUTION|>--- conflicted
+++ resolved
@@ -81,15 +81,10 @@
     private getSoapClient(serviceName: WsServicesNames): any {
         const urls = this.urls[this.getAfipEnvironment()];
         const type = serviceName === 'login' ? 'login' : 'service';
-<<<<<<< HEAD
-        const url = urls[type].replace('{name}', encodeURIComponent(serviceName));
-        return soap.createClientAsync(url)
-=======
         const url = urls[type].replace('{name}', encodeURIComponent(serviceName))
         return soap.createClientAsync(url, {
             namespaceArrayElements: false
         });
->>>>>>> 586b1557
     }
 
     private retrieveTokens(service: WsServicesNames) {
